--- conflicted
+++ resolved
@@ -42,13 +42,10 @@
 inotifyrecursive = "~=0.3.4"
 ocrmypdf = "*"
 tqdm = "*"
-<<<<<<< HEAD
+tika = "*"
 channels = "~=3.0"
 channels-redis = "*"
 daphne = "~=3.0"
-=======
-tika = "*"
->>>>>>> 7587150f
 
 [dev-packages]
 coveralls = "*"
